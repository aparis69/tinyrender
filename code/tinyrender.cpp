--- conflicted
+++ resolved
@@ -643,9 +643,16 @@
 		internalScene.deltaTime = currentFrame - internalScene.lastFrame;
 		internalScene.lastFrame = currentFrame;
 
-<<<<<<< HEAD
 		// Keyboard shortcut
-=======
+		{
+			// Object deletion
+			if (getKey(GLFW_KEY_DELETE))
+			{
+				int toDeleteIndex = internalScene.currentObjectSelected;
+				_internalTryDeleteObject(toDeleteIndex);
+			}
+		}
+		
 		// Guizmo keyboard shortcut
 		if (getKey(GLFW_KEY_G))
 			internalScene.isGuizmoRendered = !internalScene.isGuizmoRendered;
@@ -655,57 +662,21 @@
 			internalScene.guizmoOp = ImGuizmo::ROTATE;
 		if (getKey(GLFW_KEY_S))
 			internalScene.guizmoOp = ImGuizmo::SCALE;
-		
-		// Keyboard
-		float x = 0.0f, y = 0.0f, z = 0.0f, xPlane = 0.0f, yPlane = 0.0f;
-		if (getKey(GLFW_KEY_LEFT))
-			x -= 0.1f;
+
+		// Camera mouvements
+		{
+			// Keyboard	float x = 0.0f, y = 0.0f, z = 0.0f, xPlane = 0.0f, yPlane = 0.0f;			
+			if (getKey(GLFW_KEY_LEFT))
+				x -= 0.1f;
 		if (getKey(GLFW_KEY_RIGHT))
-			x += 0.1f;
+				x += 0.1f;
 		if (getKey(GLFW_KEY_UP))
-			y += 0.1f;
+				y += 0.1f;
 		if (getKey(GLFW_KEY_DOWN))
-			y -= 0.1f;
+				y -= 0.1f;
 		if (getKey(GLFW_KEY_PAGE_UP))
-			z += 0.1f;
+				z += 0.1f;
 		if (getKey(GLFW_KEY_PAGE_DOWN))
-			z -= 0.1f;
-
-		// Mouse
-		double xpos, ypos;
-		glfwGetCursorPos(windowPtr, &xpos, &ypos);
-		int state = glfwGetMouseButton(windowPtr, GLFW_MOUSE_BUTTON_LEFT);
-		if (state == GLFW_PRESS)
->>>>>>> e0c2cf95
-		{
-			// Object deletion
-			if (getKey(GLFW_KEY_DELETE))
-			{
-				int toDeleteIndex = internalScene.currentObjectSelected;
-				_internalTryDeleteObject(toDeleteIndex);
-			}
-		}
-<<<<<<< HEAD
-
-		// Camera mouvements
-=======
-		state = glfwGetMouseButton(windowPtr, GLFW_MOUSE_BUTTON_MIDDLE);
-		if (state == GLFW_PRESS)
->>>>>>> e0c2cf95
-		{
-			// Keyboard
-			float x = 0.0f, y = 0.0f, z = 0.0f, xPlane = 0.0f, yPlane = 0.0f;
-			if (glfwGetKey(windowPtr, GLFW_KEY_LEFT))
-				x -= 0.1f;
-			if (glfwGetKey(windowPtr, GLFW_KEY_RIGHT))
-				x += 0.1f;
-			if (glfwGetKey(windowPtr, GLFW_KEY_UP))
-				y += 0.1f;
-			if (glfwGetKey(windowPtr, GLFW_KEY_DOWN))
-				y -= 0.1f;
-			if (glfwGetKey(windowPtr, GLFW_KEY_PAGE_UP))
-				z += 0.1f;
-			if (glfwGetKey(windowPtr, GLFW_KEY_PAGE_DOWN))
 				z -= 0.1f;
 
 			// Mouse
@@ -713,7 +684,7 @@
 			double xpos, ypos;
 			glfwGetCursorPos(windowPtr, &xpos, &ypos);
 			int state = glfwGetMouseButton(windowPtr, GLFW_MOUSE_BUTTON_LEFT);
-			if (state == GLFW_PRESS && !internalScene.isMouseOverGui)
+		if (state == GLFW_PRESS)
 			{
 				float xoffset = float(xpos) - internalScene.mouseLastX;
 
@@ -724,7 +695,7 @@
 				userHasClicked = true;
 			}
 			state = glfwGetMouseButton(windowPtr, GLFW_MOUSE_BUTTON_MIDDLE);
-			if (state == GLFW_PRESS && !internalScene.isMouseOverGui)
+		if (state == GLFW_PRESS)
 			{
 				float xoffset = float(xpos) - internalScene.mouseLastX;
 				float yoffset = float(ypos) - internalScene.mouseLastY;
@@ -733,7 +704,6 @@
 				userHasClicked = true;
 			}
 
-<<<<<<< HEAD
 			// Scale speed based on distance to the look at point
 			float scale = internalLength(internalScene.at - internalScene.eye);
 			scale = scale > 100.0f ? 100.0f : scale;
@@ -744,7 +714,8 @@
 			yPlane *= scale * internalScene.camSpeed;
 
 			// Apply everything
-			_internalCameraMove(x, y, z, xPlane, yPlane);
+		if (!internalScene.isMouseOverGui && !ImGuizmo::IsUsing())
+			_internalCameraMove(-x, y, z, xPlane, yPlane); 	// TODO(Axel): fix the -x
 
 			// Store last mouse pos
 			internalScene.mouseLastX = float(xpos);
@@ -754,24 +725,6 @@
 			if (userHasClicked)
 				internalScene.currentObjectSelected = -1;
 		}
-=======
-		// Scale speed based on distance to the look at point
-		float scale = internalLength(internalScene.at - internalScene.eye);
-		scale = scale > 100.0f ? 100.0f : scale;
-		x *= scale * internalScene.camSpeed * 0.55f;
-		y *= scale * internalScene.camSpeed * 0.55f;
-		z *= scale * internalScene.camSpeed * 0.025f;
-		xPlane *= scale * internalScene.camSpeed;
-		yPlane *= scale * internalScene.camSpeed;
-
-		// Apply everything
-		if (!internalScene.isMouseOverGui && !ImGuizmo::IsUsing())
-			_internalCameraMove(-x, y, z, xPlane, yPlane); 	// TODO(Axel): fix the -x
-
-		// Store last mouse pos
-		internalScene.mouseLastX = float(xpos);
-		internalScene.mouseLastY = float(ypos);
->>>>>>> e0c2cf95
 	}
 
 	/*!
@@ -817,39 +770,12 @@
 			glDrawElements(GL_TRIANGLES, it.triangleCount, GL_UNSIGNED_INT, 0);
 		}
 
-<<<<<<< HEAD
-		// Imgui rendering
-		ImGui_ImplOpenGL3_NewFrame();
-		ImGui_ImplGlfw_NewFrame();
-		ImGui::NewFrame();
-		_internalRenderGui();
-		internalScene.isMouseOverGui = ImGui::GetIO().WantCaptureMouse;
-=======
 		// Prepare imgui/imguizmo frames
 		ImGui_ImplOpenGL3_NewFrame();
 		ImGui_ImplGlfw_NewFrame();
 		ImGui::NewFrame();
 		ImGuizmo::BeginFrame();
-
-		// Internal imgui
-		{
-			ImGui::Begin("Rendering");
-			internalScene.isMouseOverGui = ImGui::IsWindowHovered() || ImGui::IsAnyItemHovered();
-			if (ImGui::Checkbox("Lighting", &internalScene.doLighting))
-				setDoLighting(internalScene.doLighting);
-			if (ImGui::Checkbox("Wireframe", &internalScene.drawWireframe))
-				setDrawWireframe(internalScene.drawWireframe);
-			if (ImGui::SliderFloat("Wireframe thickness", &internalScene.wireframeThickness, 1.0f, 2.0f))
-				setWireframeThickness(internalScene.wireframeThickness);
-			if (ImGui::Checkbox("Show Normals", &internalScene.showNormals))
-				setShowNormals(internalScene.showNormals);
-			ImGui::Text("Light direction");
-			ImGui::DragFloat("x", &internalScene.lightDir.x, 0.1f, -1.0f, 1.0f);
-			ImGui::DragFloat("y", &internalScene.lightDir.y, 0.1f, -1.0f, 1.0f);
-			ImGui::DragFloat("z", &internalScene.lightDir.z, 0.1f, -1.0f, 1.0f);
-
-			ImGui::Separator();
-			ImGui::Text("%.3f ms/frame (%.1f FPS)", 1000.0f / float(ImGui::GetIO().Framerate), float(ImGui::GetIO().Framerate));
+		internalScene.isMouseOverGui = ImGui::GetIO().WantCaptureMouse;
 			
 			ImGui::Separator();
 			ImGui::Text("Camera data");
@@ -857,7 +783,6 @@
 			ImGui::Text("At (%.3f, %.3f, %.3f)", internalScene.at.x, internalScene.at.y, internalScene.at.z);
 			ImGui::Text("Up (%.3f, %.3f, %.3f)", internalScene.up.x, internalScene.up.y, internalScene.up.z);
 
-			ImGui::End();
 		}
 
 		// Internal imguizmo
@@ -879,8 +804,6 @@
 					NULL
 				);
 			}		
-		}
->>>>>>> e0c2cf95
 	}
 
 	/*!
